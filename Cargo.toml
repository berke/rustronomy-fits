# Copyright (C) 2022 Raúl Wolters

# This file is part of rustronomy-fits.

# rustronomy is free software: you can redistribute it and/or modify
# it under the terms of the GNU General Public License as published by
# the Free Software Foundation, either version 3 of the License, or
# (at your option) any later version.

# rustronomy is distributed in the hope that it will be useful,
# but WITHOUT ANY WARRANTY; without even the implied warranty of
# MERCHANTABILITY or FITNESS FOR A PARTICULAR PURPOSE.  See the
# GNU General Public License for more details.

# You should have received a copy of the GNU General Public License
# along with rustronomy.  If not, see <http://www.gnu.org/licenses/>.

[package]
name = "rustronomy-fits"
version = "0.1.0"
edition = "2021"
readme = "./README.md"
license = "GPL-3.0-or-later"
repository = "https://github.com/smups/rustronomy/"
authors = ["Raúl Wolters <rawolters11@gmail.com>"]

[lib]
crate-type = ["staticlib", "rlib"]
<<<<<<< HEAD
path = "src/lib.rs"
=======
>>>>>>> 6e0d80f7

[dependencies]
simple-error = "0.2"
ndarray = "0.15"
num-traits = "0.2"
chrono = "0.4"
rayon = "1"
dyn-clone = "1"
indexmap = "1"
rustronomy-core = {git = "https://github.com/smups/rustronomy"}

[dev-dependencies]
dirs = "4"
progressing = "3"

[profile.release]
strip = "debuginfo"<|MERGE_RESOLUTION|>--- conflicted
+++ resolved
@@ -26,10 +26,7 @@
 
 [lib]
 crate-type = ["staticlib", "rlib"]
-<<<<<<< HEAD
 path = "src/lib.rs"
-=======
->>>>>>> 6e0d80f7
 
 [dependencies]
 simple-error = "0.2"
